# 🚀 ezserve v0.3.0

**Ultra-lightweight, zero-dependency development HTTP server written in Zig**

[![Build Status](https://github.com/tomas/ezserve/workflows/build/badge.svg)](https://github.com/tomas/ezserve/actions)
[![License: MIT](https://img.shields.io/badge/License-MIT-yellow.svg)](https://opensource.org/licenses/MIT)

## 💡 Overview

**ezserve** (Easy Serve) is an ultra-compact, cross-platform HTTP server built exclusively with Zig's standard library.

```bash
# Instantly serve current directory with just one command
./ezserve
```

## ✨ Features

- 🪶 **Ultra-lightweight** - Binary size <70KB (ReleaseSmall) or <100KB (ReleaseFast)
- 🔗 **Zero dependencies** - Uses only Zig standard library
- 🌐 **Cross-platform** - Supports macOS/Linux/Windows
- ⚡ **Blazing fast** - Multi-threaded with queue-based architecture
- 🛠️ **Developer-friendly** - Development mode, auto-open browser, file watching
- 🚀 **Production-ready** - Range requests, ETag support, HTTP/1.1 compliance

## 🚀 Quick Start

```bash
# Build
zig build

# Start server (serves current directory)
./zig-out/bin/ezserve
# → Server starts at http://127.0.0.1:8000

# Development mode with auto-open browser
./zig-out/bin/ezserve dev

# Specify port and root directory
./zig-out/bin/ezserve --port 8080 --root ./public

# High-performance production server
./zig-out/bin/ezserve --threads 16 --bind 0.0.0.0 --port 80

# Run tests
zig build test               # Run all tests
zig build test-unit          # Run unit tests only
zig build test-integration   # Run integration tests only
```

## 📋 CLI Options

| Option             | Description                                    | Default   |
|--------------------|------------------------------------------------|-----------|
| `--port <number>`  | Specify port number                            | 8000      |
| `--root <path>`    | Specify document root directory                | .         |
| `--bind <IP>`      | Specify bind address                           | 127.0.0.1 |
| `--single-page`    | SPA mode (return index.html on 404)           | false     |
| `--cors`           | Add CORS headers                               | false     |
| `--no-dirlist`     | Disable directory listing                      | false     |
| `--log=json`       | Output access logs in JSON format (works in release builds) | false     |
<<<<<<< HEAD
| `--threads <num>`  | Number of worker threads (default: auto, max 8) | auto      |
=======
>>>>>>> 21956982
| `--watch`          | Watch for file changes                         | false     |
| `--open`           | Auto-open browser after server start          | false     |

## 🎯 Usage Examples

```bash
# Basic usage
./ezserve

# Development mode (CORS + auto-open + file watching)
./ezserve dev

# For SPA development (Vue.js, React, etc.)
./ezserve --single-page --cors --port 3000

# Development with custom settings
./ezserve dev --port 3000 --root ./src

# For LAN access
./ezserve --bind 0.0.0.0 --port 8080

<<<<<<< HEAD
# High-performance server with custom thread count
./ezserve --threads 16 --bind 0.0.0.0

=======
>>>>>>> 21956982
# With JSON access logs (production-ready)
./ezserve --log=json --root ./dist

# Production deployment with JSON logging
zig build -Doptimize=ReleaseFast
./zig-out/bin/ezserve --log=json --bind 0.0.0.0 --port 80
<<<<<<< HEAD

# Minimal binary size for embedded/Docker
zig build -Doptimize=ReleaseSmall
./zig-out/bin/ezserve --root ./public  # Only 68KB!
=======
>>>>>>> 21956982
```

## 🛠️ Implementation Status

### ✅ Completed
- [x] CLI argument parsing
- [x] Server startup and TCP connection handling
- [x] HTTP request line parsing
- [x] File serving (GET /path → file response)
- [x] SPA mode (return index.html on 404)
- [x] CORS header support
- [x] Automatic MIME type detection
- [x] JSON access logging (basic implementation)
- [x] `--bind` option (for LAN access)
- [x] `--no-dirlist` option (disable directory listing)
- [x] `--log=json` option (log format selection)
- [x] Default index.html serving for root path

### 🚧 High Priority Improvements
- [x] **Port conflict handling** - Graceful error when port is in use
- [x] **HEAD method support** - For curl -I compatibility and CDN integration
- [x] **Buffer overflow protection** - Handle large headers safely (upgraded to 8KB limit)

### 🔧 Medium Priority Improvements
- [x] **MIME type optimization** - Use HashMap for faster lookups
- [x] **Memory allocation optimization** - Reduce allocator usage
- [x] **Better error messages** - User-friendly error reporting
- [x] `--help` option (display usage)
- [x] **Comprehensive test suite** - Unit and integration tests
- [x] **Multi-threading support** - Configurable worker threads with `--threads`
- [x] **Queue-based architecture** - Eliminates socket errors and race conditions
- [x] **Binary size optimization** - ReleaseSmall (68KB) vs ReleaseFast (99KB)

### 🔮 Future Enhancements

#### Version 0.3 ✅ COMPLETED
- [x] `ezserve dev` command - Development mode with --watch + --open + --cors
- [x] File watching (`--watch` option)
- [x] Browser auto-open (`--open` flag)
- [x] Better HTTP/1.1 compliance
- [x] Range requests support (HTTP 206 Partial Content)
- [x] ETag support (content-based cache validation)

#### Version 0.4
- [ ] Gzip compression support
- [ ] Configuration file support (.ezserve.toml)
- [ ] IPv6 support
- [ ] HTTPS support (with development certificates)
- [ ] Plugin system
- [ ] WebSocket proxy
- [ ] Load balancing

## 📊 JSON Logging

ezserve supports structured JSON logging for production environments:

### Development vs Production Logging

```bash
# Development: Standard logs only (debug builds)
./ezserve
# Output: 127.0.0.1 GET 200 1024 /index.html

# Production: JSON logs work in release builds
zig build -Doptimize=ReleaseFast
./zig-out/bin/ezserve --log=json
# Output: {"timestamp":1703123456,"method":"GET","path":"/","status":200,"content_length":1024,"client_ip":"127.0.0.1"}
```

### JSON Log Format

```json
{
  "timestamp": 1703123456,
  "method": "GET", 
  "path": "/index.html",
  "status": 200,
  "content_length": 1024,
  "client_ip": "192.168.1.100"
}
```

### Log Aggregation Integration

Compatible with popular log aggregation tools:
- **ELK Stack**: Direct Elasticsearch ingestion
- **Grafana Loki**: Structured log queries
- **Fluentd/Vector**: JSON parsing ready
- **CloudWatch/Datadog**: Production monitoring

## 📈 Performance

| Metric | ReleaseSmall | ReleaseFast |
|--------|--------------|-------------|
| Binary size | 68KB | 99KB |
| Memory usage | <5MB | <5MB |
| Startup time | <50ms | <50ms |
| Throughput | ~1600 req/s | ~1800 req/s |
| Read errors | <100 (0.5%) | <80 (0.4%) |
| Concurrent connections | Up to system limits | Up to system limits |

## 🆚 Comparison with Other Tools

| Tool | Binary Size | Dependencies | Startup Time | Features |
|------|-------------|--------------|--------------|----------|
| **ezserve** | 68KB-99KB | Zero | <50ms | Zig-based, dev mode, multi-threading |
| Python http.server | ~50MB | Python | ~200ms | Built-in standard |
| Node.js http-server | ~30MB | Node.js | ~300ms | Via npm |
| Go net/http | ~10MB | Zero | ~100ms | Static binary |
| nginx | ~1MB | libc | ~100ms | Full web server |

## 🔧 Development & Build

```bash
# Development build (includes file watching and browser auto-open)
zig build

# Performance optimized build (99KB, max speed)
zig build -Doptimize=ReleaseFast

# Size optimized build (68KB, good speed)
zig build -Doptimize=ReleaseSmall

# Cross-compilation examples
zig build -Doptimize=ReleaseFast -Dtarget=x86_64-windows
zig build -Doptimize=ReleaseFast -Dtarget=x86_64-linux
zig build -Doptimize=ReleaseFast -Dtarget=aarch64-linux
```

## 🧪 Testing

The project includes a comprehensive test suite with both unit and integration tests.

### Test Structure
```
tests/
├── test_files/          # Test assets for integration tests
│   └── test.html        # Sample HTML file
└── integration_tests.zig # HTTP endpoint tests

src/
├── lib.zig             # Core library with embedded unit tests
└── main.zig             # Application entry point
```

### Running Tests
```bash
# Run all tests
zig build test

# Run only unit tests (fast)
zig build test-unit

# Run only integration tests (requires building executable)
zig build test-integration
```

### Test Coverage
- **Unit Tests**: MIME type detection, configuration structures, response handling
- **Integration Tests**: HTTP GET/HEAD requests, error responses (404, 405), file serving
- **Edge Cases**: Unknown file extensions, malformed requests, port conflicts

## 🤝 Contributing

Pull requests and issues are always welcome!

1. Fork the repository
2. Create a feature branch (`git checkout -b feature/amazing-feature`)
3. Commit your changes (`git commit -m 'Add amazing feature'`)
4. Push to the branch (`git push origin feature/amazing-feature`)
5. Open a pull request

## 📝 License

MIT License - see the [LICENSE](LICENSE) file for details. <|MERGE_RESOLUTION|>--- conflicted
+++ resolved
@@ -59,10 +59,7 @@
 | `--cors`           | Add CORS headers                               | false     |
 | `--no-dirlist`     | Disable directory listing                      | false     |
 | `--log=json`       | Output access logs in JSON format (works in release builds) | false     |
-<<<<<<< HEAD
 | `--threads <num>`  | Number of worker threads (default: auto, max 8) | auto      |
-=======
->>>>>>> 21956982
 | `--watch`          | Watch for file changes                         | false     |
 | `--open`           | Auto-open browser after server start          | false     |
 
@@ -84,25 +81,16 @@
 # For LAN access
 ./ezserve --bind 0.0.0.0 --port 8080
 
-<<<<<<< HEAD
+
 # High-performance server with custom thread count
 ./ezserve --threads 16 --bind 0.0.0.0
 
-=======
->>>>>>> 21956982
-# With JSON access logs (production-ready)
-./ezserve --log=json --root ./dist
-
-# Production deployment with JSON logging
-zig build -Doptimize=ReleaseFast
-./zig-out/bin/ezserve --log=json --bind 0.0.0.0 --port 80
-<<<<<<< HEAD
+
 
 # Minimal binary size for embedded/Docker
 zig build -Doptimize=ReleaseSmall
 ./zig-out/bin/ezserve --root ./public  # Only 68KB!
-=======
->>>>>>> 21956982
+
 ```
 
 ## 🛠️ Implementation Status
